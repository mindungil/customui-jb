<script lang="ts">
	import { WEBUI_BASE_URL } from '$lib/constants';

	export let className = 'size-8';
	export let src = `${WEBUI_BASE_URL}/static/favicon.png`;
</script>

<img
<<<<<<< HEAD
	crossOrigin="anonymous"
=======
	crossorigin="anonymous"
	aria-hidden="true"
>>>>>>> 598282cf
	src={src === ''
		? `${WEBUI_BASE_URL}/static/favicon.png`
		: src.startsWith(WEBUI_BASE_URL) ||
			  src.startsWith('https://www.gravatar.com/avatar/') ||
			  src.startsWith('data:') ||
			  src.startsWith('/')
			? src
			: `${WEBUI_BASE_URL}/user.png`}
	class=" {className} object-cover rounded-full"
	alt="profile"
	draggable="false"
/><|MERGE_RESOLUTION|>--- conflicted
+++ resolved
@@ -6,12 +6,7 @@
 </script>
 
 <img
-<<<<<<< HEAD
 	crossOrigin="anonymous"
-=======
-	crossorigin="anonymous"
-	aria-hidden="true"
->>>>>>> 598282cf
 	src={src === ''
 		? `${WEBUI_BASE_URL}/static/favicon.png`
 		: src.startsWith(WEBUI_BASE_URL) ||
