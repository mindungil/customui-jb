--- conflicted
+++ resolved
@@ -93,7 +93,6 @@
 	let iframeSandboxAllowSameOrigin = false;
 	let iframeSandboxAllowForms = false;
 
-<<<<<<< HEAD
 	// Font size settings
 	let fontSize: 'small' | 'medium' | 'large' | 'xlarge' = 'medium';
 	const fontSizes = {
@@ -155,10 +154,8 @@
 		chatBubble = !chatBubble;
 		saveSettings({ chatBubble: chatBubble });
 	};
-=======
-	let showManageFloatingActionButtonsModal = false;
-	let showManageImageCompressionModal = false;
->>>>>>> 598282cf
+
+
 
 	const toggleLandingPageMode = async () => {
 		landingPageMode = landingPageMode === '' ? 'chat' : '';
@@ -245,14 +242,8 @@
 	onMount(async () => {
 		titleAutoGenerate = $settings?.title?.auto ?? true;
 		autoTags = $settings?.autoTags ?? true;
-<<<<<<< HEAD
-
-		highContrastMode = $settings?.highContrastMode ?? false;
-
-		detectArtifacts = $settings?.detectArtifacts ?? true;
-		responseAutoCopy = $settings?.responseAutoCopy ?? false;
-=======
 		autoFollowUps = $settings?.autoFollowUps ?? true;
+
 
 		highContrastMode = $settings?.highContrastMode ?? false;
 
@@ -262,7 +253,6 @@
 		showUsername = $settings?.showUsername ?? false;
 		showUpdateToast = $settings?.showUpdateToast ?? true;
 		showChangelog = $settings?.showChangelog ?? true;
->>>>>>> 598282cf
 
 		showEmojiInCall = $settings?.showEmojiInCall ?? false;
 		voiceInterruption = $settings?.voiceInterruption ?? false;
@@ -319,18 +309,13 @@
 		if ($config?.default_models) {
 			defaultModelId = $config.default_models.split(',')[0];
 		}
-
-<<<<<<< HEAD
+		
 		backgroundImageUrl = $settings.backgroundImageUrl ?? null;
 		webSearch = $settings.webSearch ?? null;
 
 		// Initialize font size
 		fontSize = $settings.fontSize ?? 'medium';
 		document.documentElement.style.setProperty('--font-size-base', fontSizes[fontSize]);
-=======
-		backgroundImageUrl = $settings?.backgroundImageUrl ?? null;
-		webSearch = $settings?.webSearch ?? null;
->>>>>>> 598282cf
 	});
 </script>
 
