--- conflicted
+++ resolved
@@ -1,6 +1,5 @@
 <!DOCTYPE html>
 <html lang="en">
-<<<<<<< HEAD
 <head>
     <meta charset="utf-8" />
     <link rel="icon" type="image/png" href="/static/favicon.png" />
@@ -622,187 +621,6 @@
     </script>
 </body>
 </html>
-=======
-	<head>
-		<meta charset="utf-8" />
-		<link rel="icon" type="image/png" href="/static/favicon.png" crossorigin="use-credentials" />
-		<link
-			rel="icon"
-			type="image/png"
-			href="/static/favicon-96x96.png"
-			sizes="96x96"
-			crossorigin="use-credentials"
-		/>
-		<link
-			rel="icon"
-			type="image/svg+xml"
-			href="/static/favicon.svg"
-			crossorigin="use-credentials"
-		/>
-		<link rel="shortcut icon" href="/static/favicon.ico" crossorigin="use-credentials" />
-		<link
-			rel="apple-touch-icon"
-			sizes="180x180"
-			href="/static/apple-touch-icon.png"
-			crossorigin="use-credentials"
-		/>
-		<link
-			rel="manifest"
-			href="/manifest.json"
-			crossorigin="use-credentials"
-			crossorigin="use-credentials"
-		/>
-		<meta
-			name="viewport"
-			content="width=device-width, initial-scale=1, maximum-scale=1, viewport-fit=cover"
-		/>
-		<meta name="theme-color" content="#171717" />
-		<meta name="robots" content="noindex,nofollow" />
-
-		<script src="/static/loader.js" defer crossorigin="use-credentials"></script>
-		<link rel="stylesheet" href="/static/custom.css" crossorigin="use-credentials" />
-
-		<script>
-			function resizeIframe(obj) {
-				obj.style.height = obj.contentWindow.document.documentElement.scrollHeight + 'px';
-			}
-		</script>
-
-		<script>
-			// On page load or when changing themes, best to add inline in `head` to avoid FOUC
-			(() => {
-				const metaThemeColorTag = document.querySelector('meta[name="theme-color"]');
-				const prefersDarkTheme = window.matchMedia('(prefers-color-scheme: dark)').matches;
-
-				if (!localStorage?.theme) {
-					localStorage.theme = 'system';
-				}
-
-				if (localStorage.theme === 'system') {
-					document.documentElement.classList.add(prefersDarkTheme ? 'dark' : 'light');
-					metaThemeColorTag.setAttribute('content', prefersDarkTheme ? '#171717' : '#ffffff');
-				} else if (localStorage.theme === 'oled-dark') {
-					document.documentElement.style.setProperty('--color-gray-800', '#101010');
-					document.documentElement.style.setProperty('--color-gray-850', '#050505');
-					document.documentElement.style.setProperty('--color-gray-900', '#000000');
-					document.documentElement.style.setProperty('--color-gray-950', '#000000');
-					document.documentElement.classList.add('dark');
-					metaThemeColorTag.setAttribute('content', '#000000');
-				} else if (localStorage.theme === 'light') {
-					document.documentElement.classList.add('light');
-					metaThemeColorTag.setAttribute('content', '#ffffff');
-				} else if (localStorage.theme === 'her') {
-					document.documentElement.classList.add('her');
-					metaThemeColorTag.setAttribute('content', '#983724');
-				} else {
-					document.documentElement.classList.add('dark');
-					metaThemeColorTag.setAttribute('content', '#171717');
-				}
-
-				window.matchMedia('(prefers-color-scheme: dark)').addListener((e) => {
-					if (localStorage.theme === 'system') {
-						if (e.matches) {
-							document.documentElement.classList.add('dark');
-							document.documentElement.classList.remove('light');
-							metaThemeColorTag.setAttribute('content', '#171717');
-						} else {
-							document.documentElement.classList.add('light');
-							document.documentElement.classList.remove('dark');
-							metaThemeColorTag.setAttribute('content', '#ffffff');
-						}
-					}
-				});
-				const isDarkMode = document.documentElement.classList.contains('dark');
-
-				const logo = document.createElement('img');
-				logo.id = 'logo';
-				logo.style =
-					'position: absolute; width: auto; height: 6rem; top: 44%; left: 50%; transform: translateX(-50%); display:block;';
-				logo.src = isDarkMode ? '/static/splash-dark.png' : '/static/splash.png';
-
-				document.addEventListener('DOMContentLoaded', function () {
-					const splash = document.getElementById('splash-screen');
-					if (document.documentElement.classList.contains('her')) {
-						return;
-					}
-
-					if (splash) splash.prepend(logo);
-				});
-			})();
-		</script>
-
-		<title>Open WebUI</title>
-
-		%sveltekit.head%
-	</head>
-
-	<body data-sveltekit-preload-data="hover">
-		<div style="display: contents">%sveltekit.body%</div>
-
-		<div
-			id="splash-screen"
-			style="position: fixed; z-index: 100; top: 0; left: 0; width: 100%; height: 100%"
-		>
-			<style type="text/css" nonce="">
-				html {
-					overflow-y: scroll !important;
-				}
-			</style>
-
-			<div
-				style="
-					position: absolute;
-					top: 33%;
-					left: 50%;
-
-					width: 24rem;
-					transform: translateX(-50%);
-
-					display: flex;
-					flex-direction: column;
-					align-items: center;
-				"
-			>
-				<img
-					id="logo-her"
-					style="width: auto; height: 13rem"
-					src="/static/splash.png"
-					class="animate-pulse-fast"
-				/>
-
-				<div style="position: relative; width: 24rem; margin-top: 0.5rem">
-					<div
-						id="progress-background"
-						style="
-							position: absolute;
-							width: 100%;
-							height: 0.75rem;
-
-							border-radius: 9999px;
-							background-color: #fafafa9a;
-						"
-					></div>
-
-					<div
-						id="progress-bar"
-						style="
-							position: absolute;
-							width: 0%;
-							height: 0.75rem;
-							border-radius: 9999px;
-							background-color: #fff;
-						"
-						class="bg-white"
-					></div>
-				</div>
-			</div>
-
-			<!-- <span style="position: absolute; bottom: 32px; left: 50%; margin: -36px 0 0 -36px">
-				Footer content
-			</span> -->
-		</div>
-	</body>
-</html>
 
 <style type="text/css" nonce="">
 	html {
@@ -870,5 +688,4 @@
 	.animate-pulse-fast {
 		animation: pulse 1.5s cubic-bezier(0.4, 0, 0.6, 1) infinite;
 	}
-</style>
->>>>>>> 598282cf
+</style>