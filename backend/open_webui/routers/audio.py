from asyncio import streams
import hashlib
import json
import logging
import os
import uuid
import re
from datetime import datetime
from functools import lru_cache
<<<<<<< HEAD
from pathlib import Path
from pydub import AudioSegment, effects
=======
from pydub import AudioSegment
>>>>>>> 598282cf
from pydub.silence import split_on_silence
from concurrent.futures import ThreadPoolExecutor
from typing import Optional
from transformers import pipeline
import torch
from tqdm import tqdm
import concurrent.futures
import gc

from fnmatch import fnmatch
import aiohttp
import aiofiles
import requests
import mimetypes
from urllib.parse import urljoin, quote

from fastapi import (
    Depends,
    FastAPI,
    File,
    Form,
    HTTPException,
    Request,
    UploadFile,
    status,
    APIRouter,
)
from fastapi.middleware.cors import CORSMiddleware
from fastapi.responses import FileResponse
from pydantic import BaseModel


from open_webui.utils.auth import get_admin_user, get_verified_user
from open_webui.config import (
    WHISPER_MODEL_AUTO_UPDATE,
    WHISPER_MODEL_DIR,
    CACHE_DIR,
    WHISPER_LANGUAGE,
)

from open_webui.constants import ERROR_MESSAGES
from open_webui.env import (
    AIOHTTP_CLIENT_SESSION_SSL,
    AIOHTTP_CLIENT_TIMEOUT,
    ENV,
    SRC_LOG_LEVELS,
    DEVICE_TYPE,
    ENABLE_FORWARD_USER_INFO_HEADERS,
)

from docx import Document
from docx.shared import Pt, RGBColor
from docx.enum.text import WD_ALIGN_PARAGRAPH
from transformers import pipeline as whisper_pipeline


router = APIRouter()

# Constants
MAX_FILE_SIZE_MB = 25
MAX_FILE_SIZE = MAX_FILE_SIZE_MB * 1024 * 1024  # Convert MB to bytes
AZURE_MAX_FILE_SIZE_MB = 200
AZURE_MAX_FILE_SIZE = AZURE_MAX_FILE_SIZE_MB * 1024 * 1024  # Convert MB to bytes

log = logging.getLogger(__name__)
log.setLevel(SRC_LOG_LEVELS["AUDIO"])

SPEECH_CACHE_DIR = CACHE_DIR / "audio" / "speech"
SPEECH_CACHE_DIR.mkdir(parents=True, exist_ok=True)


##########################################
#
# Utility functions
#
##########################################

from pydub import AudioSegment
from pydub.utils import mediainfo


def is_audio_conversion_required(file_path):
    """
    Check if the given audio file needs conversion to mp3.
    """
    SUPPORTED_FORMATS = {"flac", "m4a", "mp3", "mp4", "mpeg", "wav", "webm"}

    if not os.path.isfile(file_path):
        log.error(f"File not found: {file_path}")
        return False

    try:
        info = mediainfo(file_path)
        codec_name = info.get("codec_name", "").lower()
        codec_type = info.get("codec_type", "").lower()
        codec_tag_string = info.get("codec_tag_string", "").lower()

        if codec_name == "aac" and codec_type == "audio" and codec_tag_string == "mp4a":
            # File is AAC/mp4a audio, recommend mp3 conversion
            return True

        # If the codec name is in the supported formats
        if codec_name in SUPPORTED_FORMATS:
            return False

        return True
    except Exception as e:
        log.error(f"Error getting audio format: {e}")
        return False


def convert_audio_to_mp3(file_path):
    """Convert audio file to mp3 format."""
    try:
        output_path = os.path.splitext(file_path)[0] + ".mp3"
        audio = AudioSegment.from_file(file_path)
        audio.export(output_path, format="mp3")
        log.info(f"Converted {file_path} to {output_path}")
        return output_path
    except Exception as e:
        log.error(f"Error converting audio file: {e}")
        return None


def set_faster_whisper_model(model: str, auto_update: bool = False):
    whisper_model = None
    if model:
        from faster_whisper import WhisperModel

        # 모델 디렉토리가 존재하는지 확인하고 생성
        if not os.path.exists(WHISPER_MODEL_DIR):
            os.makedirs(WHISPER_MODEL_DIR, exist_ok=True)
            log.info(f"Whisper 모델 디렉토리 생성: {WHISPER_MODEL_DIR}")

        faster_whisper_kwargs = {
            "model_size_or_path": model,
            "device": DEVICE_TYPE if DEVICE_TYPE and DEVICE_TYPE == "cuda" else "cpu",
            "compute_type": "int8",
            "download_root": WHISPER_MODEL_DIR,
            "local_files_only": not auto_update,
        }

        try:
            log.info(f"Faster-Whisper 모델 로딩 시도: {model}")
            whisper_model = WhisperModel(**faster_whisper_kwargs)
            log.info(f"Faster-Whisper 모델 로딩 성공: {model}")
        except Exception as e:
            log.warning(
                f"WhisperModel 초기화 실패 ({model}), local_files_only=False로 재시도: {str(e)}"
            )
            faster_whisper_kwargs["local_files_only"] = False
            try:
                whisper_model = WhisperModel(**faster_whisper_kwargs)
                log.info(f"Faster-Whisper 모델 로딩 성공 (재시도): {model}")
            except Exception as e2:
                log.error(f"Faster-Whisper 모델 로딩 최종 실패: {str(e2)}")
                raise
    return whisper_model


##########################################
#
# Audio API
#
##########################################


class TTSConfigForm(BaseModel):
    OPENAI_API_BASE_URL: str
    OPENAI_API_KEY: str
    API_KEY: str
    ENGINE: str
    MODEL: str
    VOICE: str
    SPLIT_ON: str
    AZURE_SPEECH_REGION: str
    AZURE_SPEECH_BASE_URL: str
    AZURE_SPEECH_OUTPUT_FORMAT: str


class STTConfigForm(BaseModel):
    OPENAI_API_BASE_URL: str
    OPENAI_API_KEY: str
    ENGINE: str
    MODEL: str
    SUPPORTED_CONTENT_TYPES: list[str] = []
    WHISPER_MODEL: str
    DEEPGRAM_API_KEY: str
    AZURE_API_KEY: str
    AZURE_REGION: str
    AZURE_LOCALES: str
    AZURE_BASE_URL: str
    AZURE_MAX_SPEAKERS: str


class AudioConfigUpdateForm(BaseModel):
    tts: TTSConfigForm
    stt: STTConfigForm


@router.get("/config")
async def get_audio_config(request: Request, user=Depends(get_admin_user)):
    return {
        "tts": {
            "OPENAI_API_BASE_URL": request.app.state.config.TTS_OPENAI_API_BASE_URL,
            "OPENAI_API_KEY": request.app.state.config.TTS_OPENAI_API_KEY,
            "API_KEY": request.app.state.config.TTS_API_KEY,
            "ENGINE": request.app.state.config.TTS_ENGINE,
            "MODEL": request.app.state.config.TTS_MODEL,
            "VOICE": request.app.state.config.TTS_VOICE,
            "SPLIT_ON": request.app.state.config.TTS_SPLIT_ON,
            "AZURE_SPEECH_REGION": request.app.state.config.TTS_AZURE_SPEECH_REGION,
            "AZURE_SPEECH_BASE_URL": request.app.state.config.TTS_AZURE_SPEECH_BASE_URL,
            "AZURE_SPEECH_OUTPUT_FORMAT": request.app.state.config.TTS_AZURE_SPEECH_OUTPUT_FORMAT,
        },
        "stt": {
            "OPENAI_API_BASE_URL": request.app.state.config.STT_OPENAI_API_BASE_URL,
            "OPENAI_API_KEY": request.app.state.config.STT_OPENAI_API_KEY,
            "ENGINE": request.app.state.config.STT_ENGINE,
            "MODEL": request.app.state.config.STT_MODEL,
            "SUPPORTED_CONTENT_TYPES": request.app.state.config.STT_SUPPORTED_CONTENT_TYPES,
            "WHISPER_MODEL": request.app.state.config.WHISPER_MODEL,
            "DEEPGRAM_API_KEY": request.app.state.config.DEEPGRAM_API_KEY,
            "AZURE_API_KEY": request.app.state.config.AUDIO_STT_AZURE_API_KEY,
            "AZURE_REGION": request.app.state.config.AUDIO_STT_AZURE_REGION,
            "AZURE_LOCALES": request.app.state.config.AUDIO_STT_AZURE_LOCALES,
            "AZURE_BASE_URL": request.app.state.config.AUDIO_STT_AZURE_BASE_URL,
            "AZURE_MAX_SPEAKERS": request.app.state.config.AUDIO_STT_AZURE_MAX_SPEAKERS,
        },
    }


@router.post("/config/update")
async def update_audio_config(
    request: Request, form_data: AudioConfigUpdateForm, user=Depends(get_admin_user)
):
    request.app.state.config.TTS_OPENAI_API_BASE_URL = form_data.tts.OPENAI_API_BASE_URL
    request.app.state.config.TTS_OPENAI_API_KEY = form_data.tts.OPENAI_API_KEY
    request.app.state.config.TTS_API_KEY = form_data.tts.API_KEY
    request.app.state.config.TTS_ENGINE = form_data.tts.ENGINE
    request.app.state.config.TTS_MODEL = form_data.tts.MODEL
    request.app.state.config.TTS_VOICE = form_data.tts.VOICE
    request.app.state.config.TTS_SPLIT_ON = form_data.tts.SPLIT_ON
    request.app.state.config.TTS_AZURE_SPEECH_REGION = form_data.tts.AZURE_SPEECH_REGION
    request.app.state.config.TTS_AZURE_SPEECH_BASE_URL = (
        form_data.tts.AZURE_SPEECH_BASE_URL
    )
    request.app.state.config.TTS_AZURE_SPEECH_OUTPUT_FORMAT = (
        form_data.tts.AZURE_SPEECH_OUTPUT_FORMAT
    )

    request.app.state.config.STT_OPENAI_API_BASE_URL = form_data.stt.OPENAI_API_BASE_URL
    request.app.state.config.STT_OPENAI_API_KEY = form_data.stt.OPENAI_API_KEY
    request.app.state.config.STT_ENGINE = form_data.stt.ENGINE
    request.app.state.config.STT_MODEL = form_data.stt.MODEL
    request.app.state.config.STT_SUPPORTED_CONTENT_TYPES = (
        form_data.stt.SUPPORTED_CONTENT_TYPES
    )

    request.app.state.config.WHISPER_MODEL = form_data.stt.WHISPER_MODEL
    request.app.state.config.DEEPGRAM_API_KEY = form_data.stt.DEEPGRAM_API_KEY
    request.app.state.config.AUDIO_STT_AZURE_API_KEY = form_data.stt.AZURE_API_KEY
    request.app.state.config.AUDIO_STT_AZURE_REGION = form_data.stt.AZURE_REGION
    request.app.state.config.AUDIO_STT_AZURE_LOCALES = form_data.stt.AZURE_LOCALES
    request.app.state.config.AUDIO_STT_AZURE_BASE_URL = form_data.stt.AZURE_BASE_URL
    request.app.state.config.AUDIO_STT_AZURE_MAX_SPEAKERS = (
        form_data.stt.AZURE_MAX_SPEAKERS
    )

    if request.app.state.config.STT_ENGINE == "":
        request.app.state.faster_whisper_model = set_faster_whisper_model(
            form_data.stt.WHISPER_MODEL, WHISPER_MODEL_AUTO_UPDATE
        )
    else:
        request.app.state.faster_whisper_model = None

    return {
        "tts": {
            "OPENAI_API_BASE_URL": request.app.state.config.TTS_OPENAI_API_BASE_URL,
            "OPENAI_API_KEY": request.app.state.config.TTS_OPENAI_API_KEY,
            "API_KEY": request.app.state.config.TTS_API_KEY,
            "ENGINE": request.app.state.config.TTS_ENGINE,
            "MODEL": request.app.state.config.TTS_MODEL,
            "VOICE": request.app.state.config.TTS_VOICE,
            "SPLIT_ON": request.app.state.config.TTS_SPLIT_ON,
            "AZURE_SPEECH_REGION": request.app.state.config.TTS_AZURE_SPEECH_REGION,
            "AZURE_SPEECH_BASE_URL": request.app.state.config.TTS_AZURE_SPEECH_BASE_URL,
            "AZURE_SPEECH_OUTPUT_FORMAT": request.app.state.config.TTS_AZURE_SPEECH_OUTPUT_FORMAT,
        },
        "stt": {
            "OPENAI_API_BASE_URL": request.app.state.config.STT_OPENAI_API_BASE_URL,
            "OPENAI_API_KEY": request.app.state.config.STT_OPENAI_API_KEY,
            "ENGINE": request.app.state.config.STT_ENGINE,
            "MODEL": request.app.state.config.STT_MODEL,
            "SUPPORTED_CONTENT_TYPES": request.app.state.config.STT_SUPPORTED_CONTENT_TYPES,
            "WHISPER_MODEL": request.app.state.config.WHISPER_MODEL,
            "DEEPGRAM_API_KEY": request.app.state.config.DEEPGRAM_API_KEY,
            "AZURE_API_KEY": request.app.state.config.AUDIO_STT_AZURE_API_KEY,
            "AZURE_REGION": request.app.state.config.AUDIO_STT_AZURE_REGION,
            "AZURE_LOCALES": request.app.state.config.AUDIO_STT_AZURE_LOCALES,
            "AZURE_BASE_URL": request.app.state.config.AUDIO_STT_AZURE_BASE_URL,
            "AZURE_MAX_SPEAKERS": request.app.state.config.AUDIO_STT_AZURE_MAX_SPEAKERS,
        },
    }


def load_speech_pipeline(request):
    from transformers import pipeline
    from datasets import load_dataset

    if request.app.state.speech_synthesiser is None:
        request.app.state.speech_synthesiser = pipeline(
            "text-to-speech", "microsoft/speecht5_tts"
        )

    if request.app.state.speech_speaker_embeddings_dataset is None:
        request.app.state.speech_speaker_embeddings_dataset = load_dataset(
            "Matthijs/cmu-arctic-xvectors", split="validation"
        )


@router.post("/speech")
async def speech(request: Request, user=Depends(get_verified_user)):
    body = await request.body()
    name = hashlib.sha256(
        body
        + str(request.app.state.config.TTS_ENGINE).encode("utf-8")
        + str(request.app.state.config.TTS_MODEL).encode("utf-8")
    ).hexdigest()

    file_path = SPEECH_CACHE_DIR.joinpath(f"{name}.mp3")
    file_body_path = SPEECH_CACHE_DIR.joinpath(f"{name}.json")

    # Check if the file already exists in the cache
    if file_path.is_file():
        return FileResponse(file_path)

    payload = None
    try:
        payload = json.loads(body.decode("utf-8"))
    except Exception as e:
        log.exception(e)
        raise HTTPException(status_code=400, detail="Invalid JSON payload")

    r = None
    if request.app.state.config.TTS_ENGINE == "openai":
        payload["model"] = request.app.state.config.TTS_MODEL

        try:
            timeout = aiohttp.ClientTimeout(total=AIOHTTP_CLIENT_TIMEOUT)
            async with aiohttp.ClientSession(
                timeout=timeout, trust_env=True
            ) as session:
                r = await session.post(
                    url=f"{request.app.state.config.TTS_OPENAI_API_BASE_URL}/audio/speech",
                    json=payload,
                    headers={
                        "Content-Type": "application/json",
                        "Authorization": f"Bearer {request.app.state.config.TTS_OPENAI_API_KEY}",
                        **(
                            {
                                "X-OpenWebUI-User-Name": quote(user.name, safe=" "),
                                "X-OpenWebUI-User-Id": user.id,
                                "X-OpenWebUI-User-Email": user.email,
                                "X-OpenWebUI-User-Role": user.role,
                            }
                            if ENABLE_FORWARD_USER_INFO_HEADERS
                            else {}
                        ),
                    },
                    ssl=AIOHTTP_CLIENT_SESSION_SSL,
                )

                r.raise_for_status()

                async with aiofiles.open(file_path, "wb") as f:
                    await f.write(await r.read())

                async with aiofiles.open(file_body_path, "w") as f:
                    await f.write(json.dumps(payload))

            return FileResponse(file_path)

        except Exception as e:
            log.exception(e)
            detail = None

            status_code = 500
            detail = f"Open WebUI: Server Connection Error"

            if r is not None:
                status_code = r.status

                try:
                    res = await r.json()
                    if "error" in res:
                        detail = f"External: {res['error']}"
                except Exception:
                    detail = f"External: {e}"

            raise HTTPException(
                status_code=status_code,
                detail=detail,
            )

    elif request.app.state.config.TTS_ENGINE == "elevenlabs":
        voice_id = payload.get("voice", "")

        if voice_id not in get_available_voices(request):
            raise HTTPException(
                status_code=400,
                detail="Invalid voice id",
            )

        try:
            timeout = aiohttp.ClientTimeout(total=AIOHTTP_CLIENT_TIMEOUT)
            async with aiohttp.ClientSession(
                timeout=timeout, trust_env=True
            ) as session:
                async with session.post(
                    f"https://api.elevenlabs.io/v1/text-to-speech/{voice_id}",
                    json={
                        "text": payload["input"],
                        "model_id": request.app.state.config.TTS_MODEL,
                        "voice_settings": {"stability": 0.5, "similarity_boost": 0.5},
                    },
                    headers={
                        "Accept": "audio/mpeg",
                        "Content-Type": "application/json",
                        "xi-api-key": request.app.state.config.TTS_API_KEY,
                    },
                    ssl=AIOHTTP_CLIENT_SESSION_SSL,
                ) as r:
                    r.raise_for_status()

                    async with aiofiles.open(file_path, "wb") as f:
                        await f.write(await r.read())

                    async with aiofiles.open(file_body_path, "w") as f:
                        await f.write(json.dumps(payload))

            return FileResponse(file_path)

        except Exception as e:
            log.exception(e)
            detail = None

            try:
                if r.status != 200:
                    res = await r.json()
                    if "error" in res:
                        detail = f"External: {res['error'].get('message', '')}"
            except Exception:
                detail = f"External: {e}"

            raise HTTPException(
                status_code=getattr(r, "status", 500) if r else 500,
                detail=detail if detail else "Open WebUI: Server Connection Error",
            )

    elif request.app.state.config.TTS_ENGINE == "azure":
        try:
            payload = json.loads(body.decode("utf-8"))
        except Exception as e:
            log.exception(e)
            raise HTTPException(status_code=400, detail="Invalid JSON payload")

        region = request.app.state.config.TTS_AZURE_SPEECH_REGION or "eastus"
        base_url = request.app.state.config.TTS_AZURE_SPEECH_BASE_URL
        language = request.app.state.config.TTS_VOICE
        locale = "-".join(request.app.state.config.TTS_VOICE.split("-")[:1])
        output_format = request.app.state.config.TTS_AZURE_SPEECH_OUTPUT_FORMAT

        try:
            data = f"""<speak version="1.0" xmlns="http://www.w3.org/2001/10/synthesis" xml:lang="{locale}">
                <voice name="{language}">{payload["input"]}</voice>
            </speak>"""
            timeout = aiohttp.ClientTimeout(total=AIOHTTP_CLIENT_TIMEOUT)
            async with aiohttp.ClientSession(
                timeout=timeout, trust_env=True
            ) as session:
                async with session.post(
                    (base_url or f"https://{region}.tts.speech.microsoft.com")
                    + "/cognitiveservices/v1",
                    headers={
                        "Ocp-Apim-Subscription-Key": request.app.state.config.TTS_API_KEY,
                        "Content-Type": "application/ssml+xml",
                        "X-Microsoft-OutputFormat": output_format,
                    },
                    data=data,
                    ssl=AIOHTTP_CLIENT_SESSION_SSL,
                ) as r:
                    r.raise_for_status()

                    async with aiofiles.open(file_path, "wb") as f:
                        await f.write(await r.read())

                    async with aiofiles.open(file_body_path, "w") as f:
                        await f.write(json.dumps(payload))

                    return FileResponse(file_path)

        except Exception as e:
            log.exception(e)
            detail = None

            try:
                if r.status != 200:
                    res = await r.json()
                    if "error" in res:
                        detail = f"External: {res['error'].get('message', '')}"
            except Exception:
                detail = f"External: {e}"

            raise HTTPException(
                status_code=getattr(r, "status", 500) if r else 500,
                detail=detail if detail else "Open WebUI: Server Connection Error",
            )

    elif request.app.state.config.TTS_ENGINE == "transformers":
        payload = None
        try:
            payload = json.loads(body.decode("utf-8"))
        except Exception as e:
            log.exception(e)
            raise HTTPException(status_code=400, detail="Invalid JSON payload")

        import torch
        import soundfile as sf

        load_speech_pipeline(request)

        embeddings_dataset = request.app.state.speech_speaker_embeddings_dataset

        speaker_index = 6799
        try:
            speaker_index = embeddings_dataset["filename"].index(
                request.app.state.config.TTS_MODEL
            )
        except Exception:
            pass

        speaker_embedding = torch.tensor(
            embeddings_dataset[speaker_index]["xvector"]
        ).unsqueeze(0)

        speech = request.app.state.speech_synthesiser(
            payload["input"],
            forward_params={"speaker_embeddings": speaker_embedding},
        )

        sf.write(file_path, speech["audio"], samplerate=speech["sampling_rate"])

        async with aiofiles.open(file_body_path, "w") as f:
            await f.write(json.dumps(payload))

        return FileResponse(file_path)

def convert_to_wav(input_path):
        try:
            audio = AudioSegment.from_file(input_path)
            audio = effects.normalize(audio)
            output_path = os.path.splitext(input_path)[0] + ".wav"
            audio.export(output_path, format="wav")
            log.info(f"WAV 변환 완료: {output_path}")
            return output_path
        except Exception as e:
            log.error(f"WAV 변환 실패: {str(e)}")
            raise

# 무음을 기준으로 오디오 분할 (짧은 청크 병합, 긴 청크 슬라이스)
# --> 적응형 라이브러리 있어서 변경 예정
def split_audio(audio_path, min_silence_len=500, silence_thresh=-40, max_chunk_ms=30000, min_chunk_ms=3000):
    try:
        audio = AudioSegment.from_wav(audio_path)

        # 무음 기준 분할
        raw_chunks = split_on_silence(
            audio,
            min_silence_len=min_silence_len,
            silence_thresh=silence_thresh
        )

        # 너무 짧은 청크 합치기
        def merge_short_chunks(chunks):
            merged = []
            buffer = None
            for chunk in chunks:
                if len(chunk) < min_chunk_ms:
                    if buffer is not None:
                        buffer += chunk
                    else:
                        buffer = chunk
                else:
                    if buffer is not None:
                        chunk = buffer + chunk
                        buffer = None
                    merged.append(chunk)
            if buffer is not None:
                merged.append(buffer)
            return merged

        merged_chunks = merge_short_chunks(raw_chunks)

        # 너무 긴 청크는 나누기
        final_chunks = []
        for chunk in merged_chunks:
            if len(chunk) > max_chunk_ms:
                for i in range(0, len(chunk), max_chunk_ms):
                    sliced = chunk[i:i + max_chunk_ms]
                    if len(sliced) >= min_chunk_ms:
                        final_chunks.append(sliced)
            else:
                final_chunks.append(chunk)

        # 분할된 청크 WAV로 저장
        chunk_paths = []
        for i, chunk in enumerate(final_chunks):
            chunk_path = f"{os.path.splitext(audio_path)[0]}_chunk_sil_{i}.wav"
            chunk.export(chunk_path, format="wav")
            chunk_paths.append(chunk_path)

        log.info(f"총 {len(chunk_paths)}개의 청크로 분할 완료 (무음 기준 + 병합 + 슬라이스)")
        return chunk_paths

    except Exception as e:
        log.error(f"오디오 분할 실패: {str(e)}")
        raise

# 한 청크 Whisper STT 수행
def process_chunk(chunk_path, pipe):
    try:
        if torch.cuda.is_available():
            torch.cuda.empty_cache()
            gc.collect()
        result = pipe(chunk_path)
        return result.get('text', '').strip()
    except Exception as e:
        log.error(f"청크 처리 실패 ({chunk_path}): {str(e)}")
        return ""

def convert_seconds_to_hms(seconds):
    """초를 HH:MM:SS 형식으로 변환 (분 단위로 반올림)"""
    # 회의록에서는 초 단위까지 필요없으므로 분 단위로 반올림
    total_seconds = round(seconds)
    hours = total_seconds // 3600
    minutes = (total_seconds % 3600) // 60
    seconds = total_seconds % 60

    if hours > 0:
        return f"{hours:02d}:{minutes:02d}:{seconds:02d}"
    else:
        return f"{minutes:02d}:{seconds:02d}"

# 전체 진행 함수
def transcribe_long_audio(request: Request, file_path, model_name='large-v3'):
    try:
        # GPU 리소스 정리
        if torch.cuda.is_available():
            torch.cuda.empty_cache()
            gc.collect()
            torch.backends.cudnn.benchmark = True

        # 오디오 WAV로 변환
        wav_path = convert_to_wav(file_path)

        # 디바이스 설정 (GPU or CPU)
        device = 0 if torch.cuda.is_available() else -1
        log.info(f"Faster-Whisper 실행 중 (Device: {'GPU' if device == 0 else 'CPU'})")

        # Faster-Whisper 모델 로딩
        log.info("Faster-Whisper 모델 로딩 중...")

        # 설정에서 모델 가져오기 (기본값: large-v3 모델)
        whisper_model_name = request.app.state.config.WHISPER_MODEL or "large-v3"
        log.info(f"사용할 모델: {whisper_model_name}")

        # 기존 모델이 있으면 사용, 없으면 새로 생성
        if request.app.state.faster_whisper_model is None:
            try:
                request.app.state.faster_whisper_model = set_faster_whisper_model(
                    whisper_model_name,
                    WHISPER_MODEL_AUTO_UPDATE
                )
            except Exception as e:
                log.warning(f"설정된 모델 로딩 실패, 기본 모델로 시도: {str(e)}")
                # 기본 모델로 재시도
                request.app.state.faster_whisper_model = set_faster_whisper_model(
                    "large-v3",
                    True  # 자동 업데이트 활성화
                )

        whisper = request.app.state.faster_whisper_model

        if whisper is None:
            raise RuntimeError("Faster-Whisper 모델을 로드할 수 없습니다.")

        # 회의록에 최적화된 VAD 설정으로 전체 파일 처리
        log.info("회의록 최적화 설정으로 Faster-Whisper 처리 중...")
        segments, info = whisper.transcribe(
            wav_path,
            beam_size=5,
            vad_filter=True,  # VAD 활성화
            vad_parameters=dict(
                min_silence_duration_ms=1000,  # 5초 무음 (기존 3초→5초, 더 엄격하게)
                speech_pad_ms=200,             # 0.2초 패딩 (기존 0.5초→0.2초, 더 정확하게)
                threshold=0.7                  # 0.7 임계값 (기존 0.5→0.7, 더 엄격하게)
            ),
            language="ko",
            # 회의록 품질 향상을 위한 추가 설정
            condition_on_previous_text=False,  # 이전 텍스트 의존성 제거
            compression_ratio_threshold=2.4,   # 반복 패턴 감지
            no_speech_threshold=0.7,          # 무음 구간 더 엄격하게 (기존 0.6→0.7)
            temperature=0.0,                  # 일관성 있는 출력
            initial_prompt="이것은 한국어 회의 녹음입니다. 정확하고 자연스러운 문장으로 전사해주세요."
        )

        log.info(f"언어 감지: {info.language} (확률: {info.language_probability:.2f})")

        # 세그먼트 후처리 및 병합
        merged_segments = merge_short_segments(segments)

        # 결과 처리
        results = []
        segments_list = []

        for segment in merged_segments:
            text = segment['text']
            if text and len(text) > 3:  # 3글자 이상만 포함
                # 반복 패턴 제거
                text = filter_repetitive_text(text)
                if text:  # 필터링 후에도 텍스트가 남아있으면
                    results.append(text)
                    segments_list.append({
                        "start": convert_seconds_to_hms(segment['start']),
                        "end": convert_seconds_to_hms(segment['end']),
                        "text": text
                    })

        # 전체 텍스트 통합
        plain_text = " ".join(results)

        # 향상된 docx 문서 생성
        doc = create_enhanced_meeting_document(segments_list)

        log.info("Faster-Whisper STT 처리 완료")
        return {
            'plain_text': plain_text,
            'docx_document': doc,
            'segments': segments_list
        }

    except Exception as e:
        log.error(f"Faster-Whisper STT 처리 실패: {str(e)}")
        raise

def transcription_handler(request, file_path, metadata):
    filename = os.path.basename(file_path)
    file_dir = os.path.dirname(file_path)
    id = filename.split(".")[0]

    metadata = metadata or {}

    languages = [
        metadata.get("language", None) if not WHISPER_LANGUAGE else WHISPER_LANGUAGE,
        None,  # Always fallback to None in case transcription fails
    ]

    if request.app.state.config.STT_ENGINE == "":
        if request.app.state.faster_whisper_model is None:
            request.app.state.faster_whisper_model = set_faster_whisper_model(
                request.app.state.config.WHISPER_MODEL
            )

        model = request.app.state.faster_whisper_model
        segments, info = model.transcribe(
            file_path,
            beam_size=5,
            vad_filter=request.app.state.config.WHISPER_VAD_FILTER,
            language=languages[0],
        )
        log.info(
            "Detected language '%s' with probability %f"
            % (info.language, info.language_probability)
        )

        # 시간대별 세그먼트 정보를 포함한 데이터 생성
        segments_list = []
        for segment in segments:
            segments_list.append({
                "start": round(segment.start, 2),
                "end": round(segment.end, 2),
                "text": segment.text.strip()
            })

        data = {
            "text": "".join([segment["text"] for segment in segments_list]),
            "segments": segments_list
        }

        # save the transcript to a json file
        transcript_file = f"{file_dir}/{id}.json"
        with open(transcript_file, "w") as f:
            json.dump(data, f)

        log.debug(data)
        return data
<<<<<<< HEAD
=======
    elif request.app.state.config.STT_ENGINE == "openai":
        r = None
        try:
            for language in languages:
                payload = {
                    "model": request.app.state.config.STT_MODEL,
                }

                if language:
                    payload["language"] = language

                r = requests.post(
                    url=f"{request.app.state.config.STT_OPENAI_API_BASE_URL}/audio/transcriptions",
                    headers={
                        "Authorization": f"Bearer {request.app.state.config.STT_OPENAI_API_KEY}"
                    },
                    files={"file": (filename, open(file_path, "rb"))},
                    data=payload,
                )

                if r.status_code == 200:
                    # Successful transcription
                    break

            r.raise_for_status()
            data = r.json()

            # save the transcript to a json file
            transcript_file = f"{file_dir}/{id}.json"
            with open(transcript_file, "w") as f:
                json.dump(data, f)

            return data
        except Exception as e:
            log.exception(e)
>>>>>>> 598282cf


def transcribe(request: Request, file_path: str, metadata: Optional[dict] = None, filedata: list = None):
    log.info(f"transcribe: {file_path} {metadata}")
    log.info(f"filedata: {filedata}")

    result = transcribe_long_audio(request, file_path)
    plain_text = result['plain_text']
    docx_doc = result['docx_document']
    segments = result['segments']

<<<<<<< HEAD
    try:
        # 1. 기존 txt 파일 저장 (변경 없음)
        save_path = os.path.join(os.path.dirname(file_path), f"{os.path.splitext(filedata[1])[0]}.txt")
        with open(save_path, "w", encoding="utf-8") as f:
            f.write(plain_text)
        log.info(f"Transcript saved to: {save_path}")

        from open_webui.models.files import FileForm, Files
        from open_webui.storage.provider import Storage
        import uuid

        # 2. txt 파일을 영구 저장소에 업로드 (변경 없음)
        txt_id = f"{filedata[0]}txt"
        txt_name = f"{os.path.splitext(filedata[1])[0]}txt"
        txt_filename = f"{filedata[2]}txt"
        with open(save_path, "rb") as f:
            txt_bytes, txt_storage_path = Storage.upload_file(
                f, txt_filename,
                tags = {
                    **filedata[3],
                    "OpenWebUI-File-Id": txt_id,
                    "OpenWebUI-Transcript-Of": f"{filedata[0]}"
                }
            )
=======
            for language in languages:
                params = {}
                if request.app.state.config.STT_MODEL:
                    params["model"] = request.app.state.config.STT_MODEL

                if language:
                    params["language"] = language

                # Make request to Deepgram API
                r = requests.post(
                    "https://api.deepgram.com/v1/listen?smart_format=true",
                    headers=headers,
                    params=params,
                    data=file_data,
                )

                if r.status_code == 200:
                    # Successful transcription
                    break

            r.raise_for_status()
            response_data = r.json()
>>>>>>> 598282cf

        user_id = filedata[3]["OpenWebUI-User-Id"]
        # 3. Files 테이블에 txt 파일 row 생성 (변경 없음)
        Files.insert_new_file(
            user_id,
            FileForm(
                id = txt_id,
                filename = txt_name,
                path = txt_storage_path,
                meta = {
                    "name": txt_name,
                    "content_type": "text/plain",
                    "size": len(txt_bytes),
                    "data": {"transcript_of": filedata[0]}
                },
            )
        )

        # 4. docx 파일 저장 및 업로드 (새로 추가)
        docx_path = os.path.join(os.path.dirname(file_path), f"{os.path.splitext(filedata[1])[0]}.docx")
        docx_doc.save(docx_path)
        log.info(f"Detailed transcript saved to: {docx_path}")

        # 5. docx 파일을 영구 저장소에 업로드
        docx_id = f"{filedata[0]}docx"
        docx_name = f"{os.path.splitext(filedata[1])[0]}.docx"
        docx_filename = f"{filedata[2]}.docx"
        with open(docx_path, "rb") as f:
            docx_bytes, docx_storage_path = Storage.upload_file(
                f, docx_filename,
                tags = {
                    **filedata[3],
                    "OpenWebUI-File-Id": docx_id,
                    "OpenWebUI-Transcript-Of": f"{filedata[0]}",
                    "OpenWebUI-Transcript-Type": "detailed"
                }
            )

        # 6. Files 테이블에 docx 파일 row 생성
        Files.insert_new_file(
            user_id,
            FileForm(
                id = docx_id,
                filename = docx_name,
                path = docx_storage_path,
                meta = {
                    "name": docx_name,
                    "content_type": "application/vnd.openxmlformats-officedocument.wordprocessingml.document",
                    "size": len(docx_bytes),
                    "data": {
                        "transcript_of": filedata[0],
                        "transcript_type": "detailed",
                        "segments": segments
                    }
                },
            )
        )

        return {
            "text": plain_text,
            "transcript_file_id": txt_id,
            "detailed_transcript_file_id": docx_id
        }

    except Exception as e:
        log.exception(f"Failed to save or upload transcript: {e}")
        return {
            "text": plain_text,
            "error": f"Transcript saved locally, but upload failed: {str(e)}",
        }



@router.post("/transcriptions")
def transcription(
    request: Request,
    file: UploadFile = File(...),
    language: Optional[str] = Form(None),
    user=Depends(get_verified_user),
):
    log.info(f"file.content_type: {file.content_type}")

    stt_supported_content_types = getattr(
        request.app.state.config, "STT_SUPPORTED_CONTENT_TYPES", []
    )

    if not any(
        fnmatch(file.content_type, content_type)
        for content_type in (
            stt_supported_content_types
            if stt_supported_content_types
            and any(t.strip() for t in stt_supported_content_types)
            else ["audio/*", "video/webm"]
        )
    ):
        raise HTTPException(
            status_code=status.HTTP_400_BAD_REQUEST,
            detail=ERROR_MESSAGES.FILE_NOT_SUPPORTED,
        )

    try:
        ext = file.filename.split(".")[-1]
        id = uuid.uuid4()

        filename = f"{id}.{ext}"
        contents = file.file.read()

        file_dir = f"{CACHE_DIR}/audio/transcriptions"
        os.makedirs(file_dir, exist_ok=True)
        file_path = f"{file_dir}/{filename}"

        with open(file_path, "wb") as f:
            f.write(contents)

        try:
            metadata = None

            if language:
                metadata = {"language": language}

            result = transcribe(request, file_path, metadata)

            return {
                **result,
                "filename": os.path.basename(file_path),
            }

        except Exception as e:
            log.exception(e)

            raise HTTPException(
                status_code=status.HTTP_400_BAD_REQUEST,
                detail=ERROR_MESSAGES.DEFAULT(e),
            )

    except Exception as e:
        log.exception(e)

        raise HTTPException(
            status_code=status.HTTP_400_BAD_REQUEST,
            detail=ERROR_MESSAGES.DEFAULT(e),
        )


def get_available_models(request: Request) -> list[dict]:
    available_models = []
    if request.app.state.config.TTS_ENGINE == "openai":
        # Use custom endpoint if not using the official OpenAI API URL
        if not request.app.state.config.TTS_OPENAI_API_BASE_URL.startswith(
            "https://api.openai.com"
        ):
            try:
                response = requests.get(
                    f"{request.app.state.config.TTS_OPENAI_API_BASE_URL}/audio/models"
                )
                response.raise_for_status()
                data = response.json()
                available_models = data.get("models", [])
            except Exception as e:
                log.error(f"Error fetching models from custom endpoint: {str(e)}")
                available_models = [{"id": "tts-1"}, {"id": "tts-1-hd"}]
        else:
            available_models = [{"id": "tts-1"}, {"id": "tts-1-hd"}]
    elif request.app.state.config.TTS_ENGINE == "elevenlabs":
        try:
            response = requests.get(
                "https://api.elevenlabs.io/v1/models",
                headers={
                    "xi-api-key": request.app.state.config.TTS_API_KEY,
                    "Content-Type": "application/json",
                },
                timeout=5,
            )
            response.raise_for_status()
            models = response.json()

            available_models = [
                {"name": model["name"], "id": model["model_id"]} for model in models
            ]
        except requests.RequestException as e:
            log.error(f"Error fetching voices: {str(e)}")
    return available_models


@router.get("/models")
async def get_models(request: Request, user=Depends(get_verified_user)):
    return {"models": get_available_models(request)}


def get_available_voices(request) -> dict:
    """Returns {voice_id: voice_name} dict"""
    available_voices = {}
    if request.app.state.config.TTS_ENGINE == "openai":
        # Use custom endpoint if not using the official OpenAI API URL
        if not request.app.state.config.TTS_OPENAI_API_BASE_URL.startswith(
            "https://api.openai.com"
        ):
            try:
                response = requests.get(
                    f"{request.app.state.config.TTS_OPENAI_API_BASE_URL}/audio/voices"
                )
                response.raise_for_status()
                data = response.json()
                voices_list = data.get("voices", [])
                available_voices = {voice["id"]: voice["name"] for voice in voices_list}
            except Exception as e:
                log.error(f"Error fetching voices from custom endpoint: {str(e)}")
                available_voices = {
                    "alloy": "alloy",
                    "echo": "echo",
                    "fable": "fable",
                    "onyx": "onyx",
                    "nova": "nova",
                    "shimmer": "shimmer",
                }
        else:
            available_voices = {
                "alloy": "alloy",
                "echo": "echo",
                "fable": "fable",
                "onyx": "onyx",
                "nova": "nova",
                "shimmer": "shimmer",
            }
    elif request.app.state.config.TTS_ENGINE == "elevenlabs":
        try:
            available_voices = get_elevenlabs_voices(
                api_key=request.app.state.config.TTS_API_KEY
            )
        except Exception:
            # Avoided @lru_cache with exception
            pass
    elif request.app.state.config.TTS_ENGINE == "azure":
        try:
            region = request.app.state.config.TTS_AZURE_SPEECH_REGION
            base_url = request.app.state.config.TTS_AZURE_SPEECH_BASE_URL
            url = (
                base_url or f"https://{region}.tts.speech.microsoft.com"
            ) + "/cognitiveservices/voices/list"
            headers = {
                "Ocp-Apim-Subscription-Key": request.app.state.config.TTS_API_KEY
            }

            response = requests.get(url, headers=headers)
            response.raise_for_status()
            voices = response.json()

            for voice in voices:
                available_voices[voice["ShortName"]] = (
                    f"{voice['DisplayName']} ({voice['ShortName']})"
                )
        except requests.RequestException as e:
            log.error(f"Error fetching voices: {str(e)}")

    return available_voices


@lru_cache
def get_elevenlabs_voices(api_key: str) -> dict:
    """
    Note, set the following in your .env file to use Elevenlabs:
    AUDIO_TTS_ENGINE=elevenlabs
    AUDIO_TTS_API_KEY=sk_...  # Your Elevenlabs API key
    AUDIO_TTS_VOICE=EXAVITQu4vr4xnSDxMaL  # From https://api.elevenlabs.io/v1/voices
    AUDIO_TTS_MODEL=eleven_multilingual_v2
    """

    try:
        # TODO: Add retries
        response = requests.get(
            "https://api.elevenlabs.io/v1/voices",
            headers={
                "xi-api-key": api_key,
                "Content-Type": "application/json",
            },
        )
        response.raise_for_status()
        voices_data = response.json()

        voices = {}
        for voice in voices_data.get("voices", []):
            voices[voice["voice_id"]] = voice["name"]
    except requests.RequestException as e:
        # Avoid @lru_cache with exception
        log.error(f"Error fetching voices: {str(e)}")
        raise RuntimeError(f"Error fetching voices: {str(e)}")

    return voices


@router.get("/voices")
async def get_voices(request: Request, user=Depends(get_verified_user)):
    return {
        "voices": [
            {"id": k, "name": v} for k, v in get_available_voices(request).items()
        ]
    }

def merge_short_segments(segments, min_duration=5.0, max_duration=30.0):
    """짧은 세그먼트를 의미 있는 단위로 병합"""
    merged = []
    current_segment = None

    for segment in segments:
        duration = segment.end - segment.start

        if current_segment is None:
            current_segment = {
                'start': segment.start,
                'end': segment.end,
                'text': segment.text.strip()
            }
        else:
            # 현재 세그먼트와 병합할지 결정
            combined_duration = segment.end - current_segment['start']

            # 병합 조건:
            # 1. 현재 세그먼트가 너무 짧음 (5초 미만)
            # 2. 병합해도 최대 길이를 초과하지 않음 (30초 미만)
            # 3. 세그먼트 간 간격이 3초 미만
            gap = segment.start - current_segment['end']

            if (duration < min_duration or
                combined_duration < max_duration and gap < 3.0):
                # 세그먼트 병합
                merged_text = current_segment['text'] + " " + segment.text.strip()
                current_segment = {
                    'start': current_segment['start'],
                    'end': segment.end,
                    'text': merged_text
                }
            else:
                # 현재 세그먼트 저장하고 새로운 세그먼트 시작
                merged.append(current_segment)
                current_segment = {
                    'start': segment.start,
                    'end': segment.end,
                    'text': segment.text.strip()
                }

    # 마지막 세그먼트 추가
    if current_segment is not None:
        merged.append(current_segment)

    log.info(f"세그먼트 병합: {len(list(segments))}개 → {len(merged)}개")
    return merged


def filter_repetitive_text(text, max_repeat=2):
    """반복 패턴 및 의미없는 텍스트 제거"""
    if not text or not text.strip():
        return ""

    # 1. 과도한 문자 반복 제거 ("네네네네" → "네")
    text = re.sub(r'(.)\1{3,}', r'\1', text)

    # 2. 단어 반복 제거 ("그니까 그니까 그니까" → "그니까")
    words = text.split()
    filtered_words = []

    for word in words:
        # 연속된 같은 단어 제거
        if len(filtered_words) >= max_repeat:
            recent_words = filtered_words[-max_repeat:]
            if all(w == word for w in recent_words):
                continue
        filtered_words.append(word)

    # 3. 의미없는 추임새나 잡음 제거
    meaningless_patterns = [
        r'\b(응+|어+|음+|그+|뭐+)\b',  # "응응응", "어어어" 등
        r'\b(네+|예+)\s*\b(?=\s*\b(네+|예+)\b)',  # 연속된 "네네네"
        r'\b\w\b(?=\s*\b\w\b\s*\b\w\b)',  # 연속된 한글자 단어 3개 이상
    ]

    result_text = " ".join(filtered_words)
    for pattern in meaningless_patterns:
        result_text = re.sub(pattern, '', result_text)

    # 4. 공백 정리
    result_text = re.sub(r'\s+', ' ', result_text).strip()

    return result_text


def create_enhanced_meeting_document(segments_list):
    """향상된 회의록 문서 생성"""
    doc = Document()

    # 제목 스타일 설정
    title = doc.add_heading('회의록', 0)
    title_format = title.runs[0].font
    title_format.name = '맑은 고딕'
    title_format.size = Pt(18)
    title_format.color.rgb = RGBColor(0, 0, 0)

    # 생성 정보 추가
    info_para = doc.add_paragraph()
    info_para.add_run(f"생성일시: {datetime.now().strftime('%Y년 %m월 %d일 %H:%M')}")
    info_para.add_run(f"\n총 발언 구간: {len(segments_list)}개")

    # 구분선
    doc.add_paragraph("=" * 60)

    # 세그먼트별 내용 추가
    for i, segment in enumerate(segments_list, 1):
        p = doc.add_paragraph()

        # 시간 정보 (굵게, 파란색)
        time_run = p.add_run(f"[{segment['start']} - {segment['end']}] ")
        time_run.bold = True
        time_run.font.color.rgb = RGBColor(0, 100, 200)
        time_run.font.size = Pt(10)

        # 내용 (일반 텍스트)
        content_run = p.add_run(segment['text'])
        content_run.font.name = '맑은 고딕'
        content_run.font.size = Pt(11)

        # 10개마다 구분선 추가
        if i % 10 == 0 and i < len(segments_list):
            doc.add_paragraph("-" * 40)

    return doc<|MERGE_RESOLUTION|>--- conflicted
+++ resolved
@@ -7,12 +7,8 @@
 import re
 from datetime import datetime
 from functools import lru_cache
-<<<<<<< HEAD
 from pathlib import Path
 from pydub import AudioSegment, effects
-=======
-from pydub import AudioSegment
->>>>>>> 598282cf
 from pydub.silence import split_on_silence
 from concurrent.futures import ThreadPoolExecutor
 from typing import Optional
@@ -820,8 +816,6 @@
 
         log.debug(data)
         return data
-<<<<<<< HEAD
-=======
     elif request.app.state.config.STT_ENGINE == "openai":
         r = None
         try:
@@ -857,8 +851,206 @@
             return data
         except Exception as e:
             log.exception(e)
->>>>>>> 598282cf
-
+
+            detail = None
+            if r is not None:
+                try:
+                    res = r.json()
+                    if "error" in res:
+                        detail = f"External: {res['error'].get('message', '')}"
+                except Exception:
+                    detail = f"External: {e}"
+
+            raise Exception(detail if detail else "Open WebUI: Server Connection Error")
+
+    elif request.app.state.config.STT_ENGINE == "deepgram":
+        try:
+            # Determine the MIME type of the file
+            mime, _ = mimetypes.guess_type(file_path)
+            if not mime:
+                mime = "audio/wav"  # fallback to wav if undetectable
+
+            # Read the audio file
+            with open(file_path, "rb") as f:
+                file_data = f.read()
+
+            # Build headers and parameters
+            headers = {
+                "Authorization": f"Token {request.app.state.config.DEEPGRAM_API_KEY}",
+                "Content-Type": mime,
+            }
+
+            for language in languages:
+                params = {}
+                if request.app.state.config.STT_MODEL:
+                    params["model"] = request.app.state.config.STT_MODEL
+
+                if language:
+                    params["language"] = language
+
+                # Make request to Deepgram API
+                r = requests.post(
+                    "https://api.deepgram.com/v1/listen?smart_format=true",
+                    headers=headers,
+                    params=params,
+                    data=file_data,
+                )
+
+                if r.status_code == 200:
+                    # Successful transcription
+                    break
+
+            r.raise_for_status()
+            response_data = r.json()
+
+            # Extract transcript from Deepgram response
+            try:
+                transcript = response_data["results"]["channels"][0]["alternatives"][
+                    0
+                ].get("transcript", "")
+            except (KeyError, IndexError) as e:
+                log.error(f"Malformed response from Deepgram: {str(e)}")
+                raise Exception(
+                    "Failed to parse Deepgram response - unexpected response format"
+                )
+            data = {"text": transcript.strip()}
+
+            # Save transcript
+            transcript_file = f"{file_dir}/{id}.json"
+            with open(transcript_file, "w") as f:
+                json.dump(data, f)
+
+            return data
+
+        except Exception as e:
+            log.exception(e)
+            detail = None
+            if r is not None:
+                try:
+                    res = r.json()
+                    if "error" in res:
+                        detail = f"External: {res['error'].get('message', '')}"
+                except Exception:
+                    detail = f"External: {e}"
+            raise Exception(detail if detail else "Open WebUI: Server Connection Error")
+
+    elif request.app.state.config.STT_ENGINE == "azure":
+        # Check file exists and size
+        if not os.path.exists(file_path):
+            raise HTTPException(status_code=400, detail="Audio file not found")
+
+        # Check file size (Azure has a larger limit of 200MB)
+        file_size = os.path.getsize(file_path)
+        if file_size > AZURE_MAX_FILE_SIZE:
+            raise HTTPException(
+                status_code=400,
+                detail=f"File size exceeds Azure's limit of {AZURE_MAX_FILE_SIZE_MB}MB",
+            )
+
+        api_key = request.app.state.config.AUDIO_STT_AZURE_API_KEY
+        region = request.app.state.config.AUDIO_STT_AZURE_REGION or "eastus"
+        locales = request.app.state.config.AUDIO_STT_AZURE_LOCALES
+        base_url = request.app.state.config.AUDIO_STT_AZURE_BASE_URL
+        max_speakers = request.app.state.config.AUDIO_STT_AZURE_MAX_SPEAKERS or 3
+
+        # IF NO LOCALES, USE DEFAULTS
+        if len(locales) < 2:
+            locales = [
+                "en-US",
+                "es-ES",
+                "es-MX",
+                "fr-FR",
+                "hi-IN",
+                "it-IT",
+                "de-DE",
+                "en-GB",
+                "en-IN",
+                "ja-JP",
+                "ko-KR",
+                "pt-BR",
+                "zh-CN",
+            ]
+            locales = ",".join(locales)
+
+        if not api_key or not region:
+            raise HTTPException(
+                status_code=400,
+                detail="Azure API key is required for Azure STT",
+            )
+
+        r = None
+        try:
+            # Prepare the request
+            data = {
+                "definition": json.dumps(
+                    {
+                        "locales": locales.split(","),
+                        "diarization": {"maxSpeakers": max_speakers, "enabled": True},
+                    }
+                    if locales
+                    else {}
+                )
+            }
+
+            url = (
+                base_url or f"https://{region}.api.cognitive.microsoft.com"
+            ) + "/speechtotext/transcriptions:transcribe?api-version=2024-11-15"
+
+            # Use context manager to ensure file is properly closed
+            with open(file_path, "rb") as audio_file:
+                r = requests.post(
+                    url=url,
+                    files={"audio": audio_file},
+                    data=data,
+                    headers={
+                        "Ocp-Apim-Subscription-Key": api_key,
+                    },
+                )
+
+            r.raise_for_status()
+            response = r.json()
+
+            # Extract transcript from response
+            if not response.get("combinedPhrases"):
+                raise ValueError("No transcription found in response")
+
+            # Get the full transcript from combinedPhrases
+            transcript = response["combinedPhrases"][0].get("text", "").strip()
+            if not transcript:
+                raise ValueError("Empty transcript in response")
+
+            data = {"text": transcript}
+
+            # Save transcript to json file (consistent with other providers)
+            transcript_file = f"{file_dir}/{id}.json"
+            with open(transcript_file, "w") as f:
+                json.dump(data, f)
+
+            log.debug(data)
+            return data
+
+        except (KeyError, IndexError, ValueError) as e:
+            log.exception("Error parsing Azure response")
+            raise HTTPException(
+                status_code=500,
+                detail=f"Failed to parse Azure response: {str(e)}",
+            )
+        except requests.exceptions.RequestException as e:
+            log.exception(e)
+            detail = None
+
+            try:
+                if r is not None and r.status_code != 200:
+                    res = r.json()
+                    if "error" in res:
+                        detail = f"External: {res['error'].get('message', '')}"
+            except Exception:
+                detail = f"External: {e}"
+
+            raise HTTPException(
+                status_code=getattr(r, "status_code", 500) if r else 500,
+                detail=detail if detail else "Open WebUI: Server Connection Error",
+            )
 
 def transcribe(request: Request, file_path: str, metadata: Optional[dict] = None, filedata: list = None):
     log.info(f"transcribe: {file_path} {metadata}")
@@ -869,7 +1061,6 @@
     docx_doc = result['docx_document']
     segments = result['segments']
 
-<<<<<<< HEAD
     try:
         # 1. 기존 txt 파일 저장 (변경 없음)
         save_path = os.path.join(os.path.dirname(file_path), f"{os.path.splitext(filedata[1])[0]}.txt")
@@ -894,30 +1085,6 @@
                     "OpenWebUI-Transcript-Of": f"{filedata[0]}"
                 }
             )
-=======
-            for language in languages:
-                params = {}
-                if request.app.state.config.STT_MODEL:
-                    params["model"] = request.app.state.config.STT_MODEL
-
-                if language:
-                    params["language"] = language
-
-                # Make request to Deepgram API
-                r = requests.post(
-                    "https://api.deepgram.com/v1/listen?smart_format=true",
-                    headers=headers,
-                    params=params,
-                    data=file_data,
-                )
-
-                if r.status_code == 200:
-                    # Successful transcription
-                    break
-
-            r.raise_for_status()
-            response_data = r.json()
->>>>>>> 598282cf
 
         user_id = filedata[3]["OpenWebUI-User-Id"]
         # 3. Files 테이블에 txt 파일 row 생성 (변경 없음)
